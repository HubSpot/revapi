<?xml version="1.0" encoding="UTF-8"?>
<!--

    Copyright 2014-2018 Lukas Krejci
    and other contributors as indicated by the @author tags.

    Licensed under the Apache License, Version 2.0 (the "License");
    you may not use this file except in compliance with the License.
    You may obtain a copy of the License at

        http://www.apache.org/licenses/LICENSE-2.0

    Unless required by applicable law or agreed to in writing, software
    distributed under the License is distributed on an "AS IS" BASIS,
    WITHOUT WARRANTIES OR CONDITIONS OF ANY KIND, either express or implied.
    See the License for the specific language governing permissions and
    limitations under the License.

-->
<project xmlns="http://maven.apache.org/POM/4.0.0" xmlns:xsi="http://www.w3.org/2001/XMLSchema-instance" xsi:schemaLocation="http://maven.apache.org/POM/4.0.0 http://maven.apache.org/xsd/maven-4.0.0.xsd">
    <parent>
        <artifactId>revapi-build</artifactId>
        <groupId>org.revapi</groupId>
	<version>36-SNAPSHOT</version>
	<relativePath>../revapi-build</relativePath>
    </parent>
    <modelVersion>4.0.0</modelVersion>

    <artifactId>revapi-java-test-support</artifactId>
<<<<<<< HEAD
    <version>0.3.0-SNAPSHOT</version>
=======
    <version>0.2.3-SNAPSHOT</version>
>>>>>>> e1fc300e

    <name>Revapi Java-based extensions test support</name>
    <description>
        Contains utilities to ease testing extensions processing java code. Makes it easy to compile custom source files
        and subsequently analyze the compiled code using the java annotation processing APIs.
    </description>
    <url>${web.url}/modules/${project.artifactId}</url>

    <properties>
        <automatic.module.name>org.revapi.java.test.support</automatic.module.name>
    </properties>

    <dependencies>
        <dependency>
            <groupId>junit</groupId>
            <artifactId>junit</artifactId>
            <version>${version.junit}</version>
        </dependency>

        <dependency>
            <groupId>org.slf4j</groupId>
            <artifactId>slf4j-api</artifactId>
        </dependency>
    </dependencies>

    <distributionManagement>
        <site>
            <id>site</id>
            <url>${web.repo}</url>
        </site>
    </distributionManagement>

    <scm>
        <connection>scm:git:git://github.com/revapi/revapi.git</connection>
        <developerConnection>scm:git:ssh://git@github.com/revapi/revapi.git</developerConnection>
        <url>https://github.com/revapi/revapi</url>
        <tag>HEAD</tag>
    </scm>
</project><|MERGE_RESOLUTION|>--- conflicted
+++ resolved
@@ -27,11 +27,7 @@
     <modelVersion>4.0.0</modelVersion>
 
     <artifactId>revapi-java-test-support</artifactId>
-<<<<<<< HEAD
     <version>0.3.0-SNAPSHOT</version>
-=======
-    <version>0.2.3-SNAPSHOT</version>
->>>>>>> e1fc300e
 
     <name>Revapi Java-based extensions test support</name>
     <description>
