--- conflicted
+++ resolved
@@ -33,11 +33,7 @@
     <url>${web.url}/modules/${project.artifactId}</url>
 
     <artifactId>revapi-java</artifactId>
-<<<<<<< HEAD
-    <version>0.18.3-SNAPSHOT</version>
-=======
     <version>0.19.0-SNAPSHOT</version>
->>>>>>> 37f3a146
 
     <properties>
         <automatic.module.name>org.revapi.java</automatic.module.name>
@@ -65,11 +61,7 @@
         <dependency>
             <groupId>org.revapi</groupId>
             <artifactId>revapi-java-spi</artifactId>
-<<<<<<< HEAD
-            <version>0.17.2</version>
-=======
             <version>0.18.0-SNAPSHOT</version>
->>>>>>> 37f3a146
         </dependency>
 
         <dependency>
